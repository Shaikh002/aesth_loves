#!/usr/bin/env python3
import os, json, time, asyncio, subprocess, re, random, sys
from pathlib import Path
import requests
from yt_dlp import YoutubeDL
from playwright.async_api import async_playwright
from google.oauth2.credentials import Credentials
from googleapiclient.discovery import build
from google_auth_oauthlib.flow import InstalledAppFlow
from googleapiclient.errors import HttpError
from googleapiclient.http import MediaFileUpload
from google.auth.transport.requests import Request
from PIL import Image, ImageDraw, ImageFont
from openai import OpenAI

# === CONFIG / ENV ===
CLIENT_SECRETS = Path("client_secrets.json") 
INSTAGRAM_PROFILE = os.getenv("INSTAGRAM_PROFILE", "").strip()
IG_COOKIES_JSON = os.getenv("IG_COOKIES_JSON")
PROCESSED_FILE = Path("processed_reels.json")
DOWNLOAD_DIR = Path("downloads")
THUMBNAIL_DIR = Path("thumbnails")
TOKEN_FILE = Path("token.json")
UPLOAD_LIMIT = int(os.getenv("UPLOAD_LIMIT", "1"))
YOUTUBE_SCOPES = [
    "https://www.googleapis.com/auth/youtube.upload",
    "https://www.googleapis.com/auth/youtube.force-ssl"
]
MAX_SHORT_SECONDS = 60
USER_AGENT_IPHONE = "Mozilla/5.0 (iPhone; CPU iPhone OS 14_0 like Mac OS X) AppleWebKit/605.1.15 (KHTML, like Gecko) Version/14.0 Mobile/15E148 Safari/604.1"
FFMPEG = "ffmpeg"
FFPROBE = "ffprobe"

TELEGRAM_BOT_TOKEN = os.getenv("TELEGRAM_BOT_TOKEN")
TELEGRAM_CHAT_ID = os.getenv("TELEGRAM_CHAT_ID")
client = OpenAI()

_STOPWORDS = {"the", "and", "for", "with", "this", "that", "from", "your", "you", "are", "about", "have", "has", "not", "but", "just", "what", "when", "where", "who", "why", "how", "its", "it's", "can", "will", "get", "like", "new"}
HACKING_TAGS = ["#shorts"]
TRENDING_TAGS = ["#fyp"]

def send_telegram(msg):
    if TELEGRAM_BOT_TOKEN and TELEGRAM_CHAT_ID:
        try:
            url = f"https://api.telegram.org/bot{TELEGRAM_BOT_TOKEN}/sendMessage"
            payload = {"chat_id": TELEGRAM_CHAT_ID, "text": msg, "parse_mode": "Markdown"}
            requests.post(url, data=payload)
        except Exception as e:
            print(f"⚠️ Telegram error: {e}")

def load_processed():
    if PROCESSED_FILE.exists():
        try:
            return set(json.loads(PROCESSED_FILE.read_text(encoding="utf-8")))
        except Exception as e:
            send_telegram(f"❌ Error loading processed JSON: {e}")
    return set()

def save_processed(processed_set):
    try:
        PROCESSED_FILE.write_text(json.dumps(sorted(list(processed_set)), indent=2), encoding="utf-8")
        if TELEGRAM_BOT_TOKEN and TELEGRAM_CHAT_ID:
            url = f"https://api.telegram.org/bot{TELEGRAM_BOT_TOKEN}/sendDocument"
            with open(PROCESSED_FILE, "rb") as f:
                files = {"document": f}
                data = {"chat_id": TELEGRAM_CHAT_ID, "caption": "📄 Updated processed_reels.json"}
                requests.post(url, files=files, data=data)
    except Exception as e:
        send_telegram(f"❌ Failed to save processed file: {e}")

def extract_keywords(text, count=2):
    words = re.findall(r"\b[a-zA-Z0-9]{3,}\b", text.lower())
    freq = {}
    for w in words:
        if w in _STOPWORDS:
            continue
        freq[w] = freq.get(w, 0) + 1
    return [f"#{w}" for w, _ in sorted(freq.items(), key=lambda x: -x[1])[:count]]

def generate_hacking_trending_hashtags(caption, total=8):
    keywords = extract_keywords(caption, count=2)
    chosen = list(keywords)
    for tag in HACKING_TAGS + TRENDING_TAGS:
        if len(chosen) >= total:
            break
        if tag.lower() not in (t.lower() for t in chosen):
            chosen.append(tag)
    return " ".join(chosen[:total])

def generate_thumbnail(text, output_path):
    try:
        THUMBNAIL_DIR.mkdir(exist_ok=True)
        img = Image.new("RGB", (1280, 720), color=(0, 0, 0))
        draw = ImageDraw.Draw(img)
        try:
            font = ImageFont.truetype("DejaVuSans-Bold.ttf", 48)
        except:
            font = ImageFont.load_default()
        draw.text((100, 300), text, font=font, fill=(255, 255, 255))
        img.save(output_path)
        return output_path
    except Exception as e:
        send_telegram(f"❌ Thumbnail error: {e}")
        return None

def fallback_title_from_caption(caption: str) -> str:
    words = re.findall(r"\b[a-zA-Z0-9]{3,}\b", caption.lower())
    stopwords = _STOPWORDS
    filtered = [w for w in words if w not in stopwords][:3]
    if not filtered:
        return "🔥 Top Hacking Tips #shorts"
    phrase = " ".join(w.title() for w in filtered)
    return f"{phrase} Tricks 🔥 #shorts"

def generate_ai_title(caption: str) -> str:
    prompt = (
        f"Generate a catchy YouTube Shorts title (max 70 characters) for a hacking-themed reel with this caption:\n\n"
        f"{caption}\n\nAvoid clickbait, keep it smart and tech-focused."
    )
<<<<<<< HEAD
    
=======

>>>>>>> 20c5c3f3
    try:
        # Try GPT-4 first
        response = client.chat.completions.create(
            model="gpt-4",
            messages=[{"role": "user", "content": prompt}],
            max_tokens=50,
            temperature=0.8
        )
        return response.choices[0].message.content.strip()
<<<<<<< HEAD
    
    except Exception as e:
        send_telegram(f"⚠️ GPT-4 failed, falling back to gpt-3.5-turbo\nReason: {e}")
        try:
            # Fallback to GPT-3.5
=======

    except Exception as e:
        send_telegram(f"⚠️ GPT-4 failed, falling back to gpt-3.5-turbo\nReason: {e}")
        try:
>>>>>>> 20c5c3f3
            response = client.chat.completions.create(
                model="gpt-3.5-turbo",
                messages=[{"role": "user", "content": prompt}],
                max_tokens=50,
                temperature=0.8
            )
            return response.choices[0].message.content.strip()
        except Exception as ex:
            send_telegram(f"❌ GPT fallback failed: {ex}")
<<<<<<< HEAD
            return caption[:60]
=======
            return fallback_title_from_caption(caption)
>>>>>>> 20c5c3f3

def get_youtube_client():
    creds = None
    if TOKEN_FILE.exists():
        try:
            creds = Credentials.from_authorized_user_file(str(TOKEN_FILE), YOUTUBE_SCOPES)
        except Exception:
            creds = None

    if not creds or not creds.valid:
        if creds and creds.expired and creds.refresh_token:
            try:
                creds.refresh(Request())
            except Exception as e:
                print("⚠️ Failed to refresh credentials:", e)
                creds = None
        if not creds or not creds.valid:
            if not CLIENT_SECRETS.exists():
                print("❌ client_secrets.json not found. Cannot initiate OAuth flow.")
                sys.exit(1)
            print("🔑 You need to authorize YouTube access. Starting console flow...")
            flow = InstalledAppFlow.from_client_secrets_file(str(CLIENT_SECRETS), YOUTUBE_SCOPES)
            creds = flow.run_local_server(port=0)
            with open(TOKEN_FILE, "w", encoding="utf-8") as f:
                f.write(creds.to_json())
            print("✅ New token saved to", TOKEN_FILE)
    return build("youtube", "v3", credentials=creds)

def comment_and_pin(youtube, video_id, comment_text="🔥 Follow for more hacking tips!"):
    try:
        comment_response = youtube.commentThreads().insert(
            part="snippet",
            body={
                "snippet": {
                    "videoId": video_id,
                    "topLevelComment": {
                        "snippet": {
                            "textOriginal": comment_text
                        }
                    }
                }
            }
        ).execute()

        comment_id = comment_response["id"]
        youtube.comments().setModerationStatus(
            id=comment_id,
            moderationStatus="published"
        ).execute()

        youtube.comments().markAsSpam(
            id=comment_id,
            spam=False
        ).execute()

        youtube.comments().setModerationStatus(
            id=comment_id,
            moderationStatus="published"
        ).execute()

        youtube.videos().update(
            part="snippet",
            body={
                "id": video_id,
                "snippet": {
                    "categoryId": "27",
                    "defaultLanguage": "en",
                    "defaultAudioLanguage": "en",
                    "title": "",
                    "description": "",
                    "tags": []
                }
            }
        )

        youtube.videos().update(
            part="snippet",
            body={
                "id": video_id,
                "snippet": {"description": ""}
            }
        )

        send_telegram("📌 Auto-comment added and pinned.")

    except Exception as e:
        send_telegram(f"❌ Failed to comment/pin: {e}")
        

# Modify upload_to_youtube to call comment_and_pin after upload

def upload_to_youtube(video_path, caption):
    youtube = get_youtube_client()
    try:
        ai_title = generate_ai_title(caption)
        title = ai_title.strip()
        if not title.lower().endswith("#shorts"):
            title += " #shorts"
    except Exception as e:
        send_telegram(f"❌ AI title generation failed, using fallback.\n{e}")
        title = fallback_title_from_caption(caption)

    hashtags = generate_hacking_trending_hashtags(caption)
    description = f"{caption}\n\n{hashtags}"
    thumb_path = generate_thumbnail(title, THUMBNAIL_DIR / "thumb.jpg")

    body = {
        "snippet": {
            "title": title,
            "description": description,
            "tags": hashtags.split()[:10],
            "categoryId": "27"
        },
        "status": {"privacyStatus": "public"}
    }

    try:
        req = youtube.videos().insert(
            part="snippet,status",
            body=body,
            media_body=MediaFileUpload(video_path)
        )
        res = req.execute()
        vid = res.get("id")
        send_telegram(f"✅ Uploaded → https://youtu.be/{vid}")
        comment_and_pin(youtube, vid)
        return True
    except HttpError as e:
        send_telegram(f"❌ Upload failed: {e}")
        return False


def download_reel(url):
    DOWNLOAD_DIR.mkdir(exist_ok=True)
    opts = {"format": "mp4", "outtmpl": str(DOWNLOAD_DIR / "%(id)s.%(ext)s"), "quiet": True}
    try:
        with YoutubeDL(opts) as ydl:
            info = ydl.extract_info(url, download=True)
            filename = ydl.prepare_filename(info)
            caption = info.get("description") or info.get("title") or ""
            caption = re.sub(r'@\w+', '', caption)
            return filename, caption
    except Exception as e:
        send_telegram(f"❌ Download error for {url}: {e}")
        raise

async def inject_cookies(context):
    try:
        cookies = json.loads(IG_COOKIES_JSON)
        await context.add_cookies(cookies)
    except Exception as e:
        send_telegram(f"❌ Cookie injection error: {e}")

async def fetch_reel_links():
    async with async_playwright() as p:
        browser = await p.chromium.launch(headless=True)
        context = await browser.new_context(user_agent=USER_AGENT_IPHONE)
        await inject_cookies(context)
        page = await context.new_page()
        try:
            url = f"https://www.instagram.com/{INSTAGRAM_PROFILE}/reels/"
            await page.goto(url, timeout=60000)
            await page.wait_for_load_state("networkidle")
            await asyncio.sleep(2)
            hrefs = await page.eval_on_selector_all('a[href*="/reel/"]', "els => els.map(e => e.href)")
            return list(dict.fromkeys(hrefs))
        except Exception as e:
            send_telegram(f"❌ IG Reel Fetch Error: {e}")
            return []
        finally:
            await browser.close()

async def main():
    send_telegram(f"🚀 Starting IG → YT run | Profile: @{INSTAGRAM_PROFILE} | Limit: {UPLOAD_LIMIT}")
    processed = load_processed()
    reels = await fetch_reel_links()
    to_upload = [r for r in reels if r not in processed][:UPLOAD_LIMIT]
    if not to_upload:
        send_telegram("⚠️ No new reels found.")
        return

    for link in to_upload:
        try:
            file, caption = download_reel(link)
            success = upload_to_youtube(file, caption)
            processed.add(link)
            os.remove(file)
        except Exception as e:
            send_telegram(f"❌ Processing error for {link}: {e}")

    save_processed(processed)

if __name__ == "__main__":
    try:
        asyncio.run(main())
    except KeyboardInterrupt:
        send_telegram("🛑 Run interrupted.")<|MERGE_RESOLUTION|>--- conflicted
+++ resolved
@@ -36,8 +36,8 @@
 client = OpenAI()
 
 _STOPWORDS = {"the", "and", "for", "with", "this", "that", "from", "your", "you", "are", "about", "have", "has", "not", "but", "just", "what", "when", "where", "who", "why", "how", "its", "it's", "can", "will", "get", "like", "new"}
-HACKING_TAGS = ["#shorts"]
-TRENDING_TAGS = ["#fyp"]
+HACKING_TAGS = ["#ethicalhacking", "#cybersecurity", "#bugbounty", "#infosec", "#penetrationtesting", "#redteam", "#vulnerability", "#securityresearch", "#threatintel", "#whitehat", "#hackerlife", "#securitytips", "#hackingtools"]
+TRENDING_TAGS = ["#viral", "#trending", "#Shorts", "#foryou", "#explore", "#tech", "#contentcreator", "#daily", "#automation", "#viralshorts"]
 
 def send_telegram(msg):
     if TELEGRAM_BOT_TOKEN and TELEGRAM_CHAT_ID:
@@ -47,6 +47,16 @@
             requests.post(url, data=payload)
         except Exception as e:
             print(f"⚠️ Telegram error: {e}")
+
+def determine_category_id(caption: str) -> str:
+    caption_lower = caption.lower()
+    if any(kw in caption_lower for kw in ["hack", "wifi", "nmap", "bug", "exploit", "payload", "malware", "phishing", "ethical", "osint"]):
+        return "26"  # How-to & Style
+    if any(kw in caption_lower for kw in ["tutorial", "learn", "how to", "guide", "class", "course", "lesson"]):
+        return "27"  # Education
+    if any(kw in caption_lower for kw in ["review", "setup", "tech", "gadget", "automation", "linux", "ai", "tools", "app", "code", "script"]):
+        return "28"  # Science & Tech
+    return "22"  # Default
 
 def load_processed():
     if PROCESSED_FILE.exists():
@@ -77,7 +87,7 @@
         freq[w] = freq.get(w, 0) + 1
     return [f"#{w}" for w, _ in sorted(freq.items(), key=lambda x: -x[1])[:count]]
 
-def generate_hacking_trending_hashtags(caption, total=8):
+def generate_hacking_trending_hashtags(caption, total=6):
     keywords = extract_keywords(caption, count=2)
     chosen = list(keywords)
     for tag in HACKING_TAGS + TRENDING_TAGS:
@@ -117,13 +127,8 @@
         f"Generate a catchy YouTube Shorts title (max 70 characters) for a hacking-themed reel with this caption:\n\n"
         f"{caption}\n\nAvoid clickbait, keep it smart and tech-focused."
     )
-<<<<<<< HEAD
-    
-=======
-
->>>>>>> 20c5c3f3
-    try:
-        # Try GPT-4 first
+
+    try:
         response = client.chat.completions.create(
             model="gpt-4",
             messages=[{"role": "user", "content": prompt}],
@@ -131,18 +136,10 @@
             temperature=0.8
         )
         return response.choices[0].message.content.strip()
-<<<<<<< HEAD
-    
+
     except Exception as e:
         send_telegram(f"⚠️ GPT-4 failed, falling back to gpt-3.5-turbo\nReason: {e}")
         try:
-            # Fallback to GPT-3.5
-=======
-
-    except Exception as e:
-        send_telegram(f"⚠️ GPT-4 failed, falling back to gpt-3.5-turbo\nReason: {e}")
-        try:
->>>>>>> 20c5c3f3
             response = client.chat.completions.create(
                 model="gpt-3.5-turbo",
                 messages=[{"role": "user", "content": prompt}],
@@ -152,11 +149,7 @@
             return response.choices[0].message.content.strip()
         except Exception as ex:
             send_telegram(f"❌ GPT fallback failed: {ex}")
-<<<<<<< HEAD
-            return caption[:60]
-=======
             return fallback_title_from_caption(caption)
->>>>>>> 20c5c3f3
 
 def get_youtube_client():
     creds = None
@@ -245,7 +238,6 @@
     except Exception as e:
         send_telegram(f"❌ Failed to comment/pin: {e}")
         
-
 # Modify upload_to_youtube to call comment_and_pin after upload
 
 def upload_to_youtube(video_path, caption):
@@ -259,16 +251,18 @@
         send_telegram(f"❌ AI title generation failed, using fallback.\n{e}")
         title = fallback_title_from_caption(caption)
 
-    hashtags = generate_hacking_trending_hashtags(caption)
-    description = f"{caption}\n\n{hashtags}"
+    hashtags = generate_hacking_trending_hashtags(caption, total=6)
+    hashtags_list = hashtags.split()[:6]
+    description = f"{caption}\n\n{' '.join(hashtags_list)}"
     thumb_path = generate_thumbnail(title, THUMBNAIL_DIR / "thumb.jpg")
 
     body = {
         "snippet": {
             "title": title,
             "description": description,
-            "tags": hashtags.split()[:10],
-            "categoryId": "27"
+            "tags": hashtags_list,
+            "categoryId": determine_category_id(caption)
+
         },
         "status": {"privacyStatus": "public"}
     }
